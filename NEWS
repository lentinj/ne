--- conflicted
+++ resolved
@@ -2,7 +2,6 @@
 
 unreleased
 
-<<<<<<< HEAD
   * Saving of read-only documents requires confirmation.
 
   * Word completion now does not consider the word the cursor is currently
@@ -12,10 +11,9 @@
     implementing this feature.
 
   * Add asterisk.jsf syntax.
-=======
+
   * FIND in string inputs brings up a requester with your input history.
     Use Enter to replace, TAB to insert into your input line; Escape to exit.
->>>>>>> 49a54caa
 
 3.1.2 2018-10-06
 

--- conflicted
+++ resolved
@@ -11,6 +11,13 @@
 PREFIX=/usr/local
 
 PROGRAM       = ne
+
+ifeq ($(OS), Window_NT)
+	OS := Windows
+else
+	OS := $(shell uname -s)
+endif
+
 
 build: docs
 	( cd src; make clean; make NE_GLOBAL_DIR=$(PREFIX)/share/ne; strip ne )
@@ -39,17 +46,6 @@
 	gzip ne-$(VERSION).tar
 	-rm -f ne-$(VERSION)
 
-cygwin:
-ifneq ($(OS), Windows)
-	$(error This target can only be run under Windows)
-endif
-	( cd src; make clean; make NE_GLOBAL_DIR=/usr/share/ne NE_TERMCAP=1 NE_ANSI=1 OPTS=-U__STRICT_ANSI__ )
-	make install PREFIX=/usr CMDSUFFIX=.exe
-	tar zcvf ne-cygwin-ansi-$(VERSION)-$(shell uname -m).tar.gz /usr/share/ne /usr/bin/ne.exe /usr/share/doc/ne /usr/share/info/ne.info.gz /usr/share/man/man1/ne.1
-	( cd src; make clean; make NE_GLOBAL_DIR=/usr/share/ne OPTS=-U__STRICT_ANSI__ )
-	make install PREFIX=/usr CMDSUFFIX=.exe
-	tar zcvf ne-cygwin-$(VERSION)-$(shell uname -m).tar.gz /usr/share/ne /usr/bin/ne.exe /usr/share/doc/ne /usr/share/info/ne.info.gz /usr/share/man/man1/ne.1
-
 install:
 	mkdir -p $(DESTDIR)$(PREFIX)/bin
 	mkdir -p $(DESTDIR)$(PREFIX)/share/ne/syntax
@@ -66,37 +62,29 @@
 	cp -p doc/ne.info.gz $(DESTDIR)$(PREFIX)/share/info
 	-install-info --dir-file=$(DESTDIR)$(PREFIX)/share/info/dir $(DESTDIR)$(PREFIX)/share/info/ne.info.gz
 
+cygwin: docs
+ifneq ($(OS), Windows)
+	$(error This target can only be run under Windows)
+endif
+	( cd src; make clean; make NE_GLOBAL_DIR=/usr/share/ne NE_TERMCAP=1 NE_ANSI=1 OPTS=-U__STRICT_ANSI__ )
+	make install PREFIX=/usr CMDSUFFIX=.exe
+	tar zcvf ne-cygwin-ansi-$(VERSION)-$(shell uname -m).tar.gz /usr/share/ne /usr/bin/ne.exe /usr/share/doc/ne /usr/share/info/ne.info.gz /usr/share/man/man1/ne.1
+	( cd src; make clean; make NE_GLOBAL_DIR=/usr/share/ne OPTS=-U__STRICT_ANSI__ )
+	make install PREFIX=/usr CMDSUFFIX=.exe
+	tar zcvf ne-cygwin-$(VERSION)-$(shell uname -m).tar.gz /usr/share/ne /usr/bin/ne.exe /usr/share/doc/ne /usr/share/info/ne.info.gz /usr/share/man/man1/ne.1
 
-<<<<<<< HEAD
-package: build
+DESTDIR := /tmp/package-ne-$(VERSION)
+
+macosx: build
 ifneq ($(OS), Darwin)
 	$(error This target can only be run under Mac OS X)
 endif
-	DESTDIR := /tmp/package-ne-$(VERSION)
 	-rm -fr $(DESTDIR)
-	make install DESTDIR= $(DESTDIR)
+	make install DESTDIR=$(DESTDIR)
 	pkgbuild --root $(DESTDIR) --install-location "/" --version $(VERSION) --identifier ne-$(VERSION) ne-$(VERSION).pkg
 	-rm -f ne-$(VERSION).dmg
 	hdiutil create -fs HFS+ -srcfolder ne-$(VERSION).pkg -volname ne-$(VERSION) ne-$(VERSION).dmg
-=======
-package:
-	# To create a Mac package, first "make", then give a "make install" as
-	# root and run this target. Then, use Disk Utility to create a (properly
-	# named) small disk image containing the package. Finally, use the right
-	# button and "Convert" to store the image in compressed form.
 
-	-rm -fr /tmp/package-ne-$(VERSION)
-	mkdir -p /tmp/package-ne-$(VERSION)/usr/local/bin
-	mkdir -p /tmp/package-ne-$(VERSION)/usr/local/share/doc
-	mkdir -p /tmp/package-ne-$(VERSION)/usr/local/share/info
-	mkdir -p /tmp/package-ne-$(VERSION)/usr/local/share/man/man1
-	cp /usr/local/bin/ne /tmp/package-ne-$(VERSION)/usr/local/bin
-	cp -pr /usr/local/share/doc/ne /tmp/package-ne-$(VERSION)/usr/local/share/doc/
-	cp -pr /usr/local/share/ne /tmp/package-ne-$(VERSION)/usr/local/share/
-	cp /usr/local/share/info/ne.info.gz /tmp/package-ne-$(VERSION)/usr/local/share/info/
-	cp /usr/local/share/man/man1/ne.1 /tmp/package-ne-$(VERSION)/usr/local/share/man/man1/
-	pkgbuild --root /tmp/package-ne-$(VERSION) --install-location "/" --version $(VERSION) --identifier ne-$(VERSION) ne-$(VERSION).pkg
->>>>>>> 51e7bb0a
 
 clean:
 	-rm -f ne-*.tar*
